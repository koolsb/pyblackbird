--- conflicted
+++ resolved
@@ -316,19 +316,14 @@
             await self._protocol.send(_format_set_zone_source(zone, source))
 
         @locked_coro
-<<<<<<< HEAD
         @asyncio.coroutine
         def set_zone_source_no_ir(self, zone: int, source: int):
-            yield from self._protocol.send(_format_set_zone_source_no_ir(zone, source))
+            await self._protocol.send(_format_set_zone_source_no_ir(zone, source))
 
         @locked_coro
         @asyncio.coroutine
         def set_all_zone_source(self, source: int):
-            yield from self._protocol.send(_format_set_all_zone_source(source))
-=======
-        async def set_all_zone_source(self, source: int):
-             await self._protocol.send(_format_set_all_zone_source(source))
->>>>>>> 652febba
+            await self._protocol.send(_format_set_all_zone_source(source))
 
         @locked_coro
         async def lock_front_buttons(self):
